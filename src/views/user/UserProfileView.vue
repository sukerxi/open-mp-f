--- conflicted
+++ resolved
@@ -102,12 +102,8 @@
     if (!accountInfo.value.avatar) {
       accountInfo.value.avatar = avatar1
     }
-<<<<<<< HEAD
   currentAvatar.value = accountInfo.value.avatar
   currentUserName.value = accountInfo.value.name
-=======
-    nowAvatar.value = accountInfo.value.avatar
->>>>>>> 832cae63
   } catch (error) {
     console.log(error)
   }
@@ -133,7 +129,6 @@
   try {
     const result: { [key: string]: any } = await api.put('user/', accountInfo.value)
     if (result.success) {
-<<<<<<< HEAD
       if (oldUserName !== currentUserName.value) {
         $toast.success(`【${oldUserName}】更名【${currentUserName.value}】，用户信息保存成功！`)
         // 更新本地用户名显示
@@ -157,14 +152,6 @@
       currentAvatar.value = accountInfo.value.avatar
       accountInfo.value.avatar = oldAvatar
     }
-=======
-      $toast.success('用户信息保存成功！')
-      if (oldAvatar !== nowAvatar.value) {
-        // 通知 localStorage 中的用户头像发生变化
-        store.commit('auth/setAvatar', nowAvatar.value)
-      }
-    } else $toast.error(`用户信息保存失败：${result.message}！`)
->>>>>>> 832cae63
   } catch (error) {
     console.log(error)
   }
@@ -242,18 +229,12 @@
 })
 
 // 监听 localStorage 中的用户头像变化
-<<<<<<< HEAD
-watch(() => store.state.auth.avatar, () => {
-  currentAvatar.value = store.state.auth.avatar
-})
-=======
 watch(
   () => store.state.auth.avatar,
   () => {
-    nowAvatar.value = store.state.auth.avatar
+    currentAvatar.value = store.state.auth.avatar
   },
 )
->>>>>>> 832cae63
 </script>
 
 <template>
@@ -282,11 +263,7 @@
                   @input="changeAvatar"
                 />
 
-<<<<<<< HEAD
                 <VBtn type="reset" color="info" variant="tonal" @click="restoreCurrentAvatar">
-=======
-                <VBtn type="reset" color="info" variant="tonal" @click="restoreNowAvatar">
->>>>>>> 832cae63
                   <VIcon icon="mdi-refresh" />
                   <span v-if="display.mdAndUp.value" class="ms-2">重置</span>
                 </VBtn>
