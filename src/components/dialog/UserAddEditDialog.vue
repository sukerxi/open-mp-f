<script lang="ts" setup>
import { useToast } from 'vue-toast-notification'
import type { User } from '@/api/types'
import { doneNProgress, startNProgress } from '@/api/nprogress'
import api from '@/api'
import { useDisplay } from 'vuetify'
import avatar1 from '@images/avatars/avatar-1.png'
import store from '@/store'

// 显示器宽度
const display = useDisplay()

const refInputEl = ref<HTMLElement>()
const isNewPasswordVisible = ref(false)
const isConfirmPasswordVisible = ref(false)
const newPassword = ref('')
const confirmPassword = ref('')

// 输入参数
const props = defineProps({
  username: String,
  usernames: Array,
  oper: String,
})

// 当前登录用户名称
const currentLoginUser = store.state.auth.userName

// 用户名
const userName = ref('')

// 当前头像缓存
const currentAvatar = ref(avatar1)

// 用户名缓存
const currentUserName = ref('')

// 注册事件
const emit = defineEmits(['save', 'close'])

// 创建新用户按钮运行状态
const isAdding = ref(false);

// 更新用户消息按钮运行状态
const isUpdating = ref(false);

// 提示框
const $toast = useToast()

// 状态下拉项
const statusItems = [
  { title: '激活', value: 1 },
  { title: '已停用', value: 0 },
]

// 用户编辑表单数据
const userForm = ref<User>({
  id: 0,
  name: props.username ?? '',
  password: '',
  email: '',
  is_active: false,
  is_superuser: false,
  avatar: avatar1,
  is_otp: false,
  permissions: {},
  settings: {
    wechat_userid: null,
    telegram_userid: null,
    slack_userid: null,
    vocechat_userid: null,
    synologychat_userid: null,
  },
})

// 更新头像
function changeAvatar(file: Event) {
  const fileReader = new FileReader()
  const { files } = file.target as HTMLInputElement
  if (files && files.length > 0) {
    fileReader.readAsDataURL(files[0])
    fileReader.onload = () => {
      if (typeof fileReader.result === 'string') {
        currentAvatar.value = fileReader.result
      }
    }
  }
}

// 重置默认头像
function resetDefaultAvatar() {
  currentAvatar.value = avatar1
  $toast.success('已重置为默认头像，待保存后生效！')
}

// 还原当前头像
function restoreCurrentAvatar() {
  currentAvatar.value = userForm.value.avatar
  $toast.success('已还原当前使用头像！')
}

// 查询用户信息
async function fetchUserInfo() {
  try {
    userForm.value = await api.get(`user/${props.username}`)
    if (userForm.value) {
      userForm.value.avatar = userForm.value.avatar || avatar1
      currentAvatar.value = userForm.value.avatar
      currentUserName.value = userForm.value.name
      userName.value = userForm.value.name
    }
  } catch (error) {
    console.error(error)
  }
}

// 调用API 新增用户
async function addUser() {
  if (isAdding.value) {
    $toast.error(`正在创建【${userForm.value.name}】用户，请稍后`)
    return
  }
  if (!currentUserName.value) {
    $toast.error('用户名不能为空')
    return
  } else userForm.value.name = currentUserName.value
  // 重名检查
  if (props.usernames && props.usernames.includes(userForm.value.name)) {
    $toast.error('用户名已存在')
    return
  }
  if (!userForm.value?.name || !newPassword.value) return
  if (newPassword.value || confirmPassword.value) {
    if (newPassword.value !== confirmPassword.value) {
      $toast.error('两次输入的密码不一致')
      return
    }
    userForm.value.password = newPassword.value
  }
  isAdding.value = true
  startNProgress()
  try {
    const result: { [key: string]: string } = await api.post('user/', userForm.value)
    if (result.success) {
      $toast.success(`用户【${userForm.value.name}】创建成功`)
      emit('save')
    } else {
      $toast.error(`创建用户失败：${result.message}`)
      // 清除用户名
      userForm.value.name = ''
    }
  } catch (error) {
    console.error(error)
  }
  doneNProgress()
  isAdding.value = false
}

// 调用API更新用户信息
async function updateUser() {
  if (isUpdating.value) {
    $toast.error(`正在更新【${userForm.value.name}】用户，请稍后`)
    return
  }
  if (!currentUserName.value) {
    $toast.error('用户名不能为空')
    return
  }
  if (newPassword.value || confirmPassword.value) {
    if (newPassword.value !== confirmPassword.value) {
      $toast.error('两次输入的密码不一致')
      return
    }
    userForm.value.password = newPassword.value
  }
  const oldUserName = userForm.value.name
  userForm.value.name = currentUserName.value
  const oldAvatar = userForm.value.avatar
  userForm.value.avatar = currentAvatar.value
  isUpdating.value = true
  startNProgress()
  try {
    const result: { [key: string]: any } = await api.put('user/', userForm.value)
    if (result.success) {
      if (oldUserName !== currentUserName.value) {
        $toast.success(`【${oldUserName}】更名【${currentUserName.value}】， 更新成功！`)
        // 如果是当前登录用户，更新当前用户名称显示
        if (isCurrentUser.value) store.commit('auth/setUserName', currentUserName.value)
      } else {
        $toast.success(`【${userForm.value?.name}】更新成功！`)
      }
      // 更新本地头像显示
      if (oldAvatar !== currentAvatar.value && isCurrentUser.value) {
        store.commit('auth/setAvatar', currentAvatar.value)
      }
      emit('save')
    } else {
      if (oldUserName !== currentUserName.value) {
        $toast.error(`【${oldUserName}】更名【${currentUserName.value}】， 更新失败：${result.message}`)
        currentUserName.value = oldUserName
      } else {
        $toast.error(`【${userForm.value?.name}】更新失败：${result.message}`)
      }
    }
    //失败缓存值还原
    currentUserName.value = userForm.value.name
    userForm.value.name = oldUserName
    currentAvatar.value = userForm.value.avatar
    userForm.value.avatar = oldAvatar
    userForm.value.password = ''
  } catch (error) {
    $toast.error(`【${userForm.value?.name}】更新失败！`)
    console.error(error)
  }
  doneNProgress()
  isUpdating.value = false
}

// 用户状态转换，true/false转换为1/0
const userStatus = computed({
  get: () => (userForm.value.is_active ? 1 : 0),
  set: (value: number) => {
    userForm.value.is_active = value === 1
  },
})

// 计算是否有用户管理权限
const canControl = computed(() => {
  // 新增用户时，有权限
  if (props.oper === 'add') {
    return true
  } else {
    // 调用isCurrentUser函数判断是否为当前用户
    return !(isCurrentUser.value)
  }
})

// 检查是否为当前用户
const isCurrentUser = computed(() => {
  return props.username === currentLoginUser
})

onMounted(() => {
  if (props.oper !== 'add') {
    fetchUserInfo()
  }
})

</script>

<template>
  <VDialog scrollable :close-on-back="false" persistent eager max-width="50rem" :fullscreen="!display.mdAndUp.value">
    <VCard
      :title="`${props.oper === 'add' ? '新增' : '编辑'}用户${props.oper !== 'add' ? ` - ${userName}` : ''}`"
      class="rounded-t"
    >
      <DialogCloseBtn @click="emit('close')" />
      <VDivider />
      <VCardText class="d-flex">
        <!-- 👉 Avatar -->
        <VAvatar rounded="lg" size="100" class="me-6" :image="currentAvatar" />

        <!-- 👉 Upload Photo -->
        <form class="d-flex flex-column justify-center gap-5">
          <div class="d-flex flex-wrap gap-2">
            <VBtn color="primary" @click="refInputEl?.click()">
              <VIcon icon="mdi-cloud-upload-outline" />
              <span v-if="display.mdAndUp.value" class="ms-2">上传新头像</span>
            </VBtn>

            <input ref="refInputEl" type="file" name="file" accept=".jpeg,.png,.jpg,GIF" hidden @input="changeAvatar" />


<<<<<<< HEAD
            <VBtn type="reset" color="info" variant="tonal" @click="restoreCurrentAvatar" v-if="props.oper !== 'add'">
=======
            <VBtn type="reset" color="info" variant="tonal" @click="restoreNowAvatar">
>>>>>>> 832cae63
              <VIcon icon="mdi-refresh" />
              <span v-if="display.mdAndUp.value" class="ms-2">重置</span>
            </VBtn>

<<<<<<< HEAD
            <VBtn type="reset" :color="props.oper === 'add'? 'info' : 'error'" variant="tonal"
                  @click="resetDefaultAvatar">
=======
            <VBtn type="reset" color="error" variant="tonal" @click="resetDefaultAvatar">
>>>>>>> 832cae63
              <VIcon icon="mdi-image-sync-outline" />
              <span v-if="display.mdAndUp.value" class="ms-2">默认</span>
            </VBtn>

          </div>

          <p class="text-body-1 mb-0">允许 JPG、PNG、GIF 格式， 最大尺寸 800K。</p>
        </form>
      </VCardText>
      <VCardText>
        <VForm @submit.prevent="() => {}" class="mt-3">
          <VDivider class="my-10">
            <span>用户基础设置</span>
          </VDivider>
          <VRow>
            <VCol md="6" cols="12">
              <VTextField
                v-model="currentUserName"
                density="comfortable"
                clearable
                label="用户名"
              />
            </VCol>
            <VCol cols="12" md="6">
              <VTextField
                v-model="userForm.email"
                density="comfortable"
                clearable
                label="邮箱"
                type="email" />
            </VCol>
            <VCol cols="12" md="6">
              <VTextField
                v-model="newPassword"
                density="comfortable"
                :type="isNewPasswordVisible ? 'text' : 'password'"
                :append-inner-icon="isNewPasswordVisible ? 'mdi-eye-off-outline' : 'mdi-eye-outline'"
                clearable
                label="密码"
                autocomplete=""
                @click:append-inner="isNewPasswordVisible = !isNewPasswordVisible"
              />
            </VCol>
            <VCol cols="12" md="6">
              <!-- 👉 confirm password -->
              <VTextField
                v-model="confirmPassword"
                density="comfortable"
                :type="isConfirmPasswordVisible ? 'text' : 'password'"
                :append-inner-icon="isConfirmPasswordVisible ? 'mdi-eye-off-outline' : 'mdi-eye-outline'"
                clearable
                label="确认密码"
                @click:append-inner="isConfirmPasswordVisible = !isConfirmPasswordVisible"
              />
            </VCol>
            <VCol cols="12" md="6" v-if="canControl">
              <VSelect
                v-model="userStatus"
                :items="statusItems"
                item-text="title"
                item-value="value"
                label="状态"
                dense
              />
            </VCol>
          </VRow>
          <VDivider class="my-10">
            <span>消息账号绑定</span>
          </VDivider>
          <VRow>
            <VCol cols="12" md="6">
              <VTextField
                v-model="userForm.settings.wechat_userid"
                density="comfortable"
                clearable
                label="微信用户" />
            </VCol>
            <VCol cols="12" md="6">
              <VTextField
                v-model="userForm.settings.telegram_userid"
                density="comfortable"
                clearable
                label="Telegram用户" />
            </VCol>
            <VCol cols="12" md="6">
              <VTextField
                v-model="userForm.settings.slack_userid"
                density="comfortable"
                clearable
                label="Slack用户" />
            </VCol>
            <VCol cols="12" md="6">
              <VTextField
                v-model="userForm.settings.vocechat_userid"
                density="comfortable"
                clearable
                label="VoceChat用户" />
            </VCol>
            <VCol cols="12" md="6">
              <VTextField
                v-model="userForm.settings.synologychat_userid"
                density="comfortable"
                clearable
                label="SynologyChat用户"
              />
            </VCol>
          </VRow>
        </VForm>
      </VCardText>
      <VCardActions class="pt-3">
        <VSpacer />
        <VBtn
          v-if="props.oper === 'add'"
          :disabled="isAdding"
          color="primary"
          variant="elevated"
          @click="addUser"
          prepend-icon="mdi-plus"
          class="px-5"
        >
          <span v-if="isAdding">创建中...</span>
          <span v-else>创建</span>
        </VBtn>
        <VBtn
          v-else
          :disabled="isUpdating"
          color="primary"
          variant="elevated"
          @click="updateUser"
          prepend-icon="mdi-content-save"
          class="px-5"
        >
          <span v-if="isUpdating" >更新中...</span>
          <span v-else>更新</span>
        </VBtn>
      </VCardActions>
    </VCard>
  </VDialog>
</template><|MERGE_RESOLUTION|>--- conflicted
+++ resolved
@@ -270,22 +270,13 @@
 
             <input ref="refInputEl" type="file" name="file" accept=".jpeg,.png,.jpg,GIF" hidden @input="changeAvatar" />
 
-
-<<<<<<< HEAD
             <VBtn type="reset" color="info" variant="tonal" @click="restoreCurrentAvatar" v-if="props.oper !== 'add'">
-=======
-            <VBtn type="reset" color="info" variant="tonal" @click="restoreNowAvatar">
->>>>>>> 832cae63
               <VIcon icon="mdi-refresh" />
               <span v-if="display.mdAndUp.value" class="ms-2">重置</span>
             </VBtn>
 
-<<<<<<< HEAD
             <VBtn type="reset" :color="props.oper === 'add'? 'info' : 'error'" variant="tonal"
                   @click="resetDefaultAvatar">
-=======
-            <VBtn type="reset" color="error" variant="tonal" @click="resetDefaultAvatar">
->>>>>>> 832cae63
               <VIcon icon="mdi-image-sync-outline" />
               <span v-if="display.mdAndUp.value" class="ms-2">默认</span>
             </VBtn>
