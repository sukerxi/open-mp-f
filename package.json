{
  "name": "moviepilot",
<<<<<<< HEAD
  "version": "1.9.8-2",
=======
  "version": "2.0.0-alpha",
>>>>>>> db9b2ee6
  "private": true,
  "bin": "dist/service.js",
  "scripts": {
    "dev": "vite --host",
    "build": "vite build",
    "preview": "vite preview --port 5050",
    "typecheck": "vue-tsc --noEmit",
    "lint": "eslint . -c .eslintrc.js --fix --ext .ts,.js,.vue,.tsx,.jsx",
    "build:icons": "tsc -b src/@iconify && node src/@iconify/build-icons.js",
    "postinstall": "npm run build:icons",
    "pkg": "pkg . -t node18-win-x64 -o MoviePilot-Frontend.exe"
  },
  "pkg": {
    "assets": [
      "dist/**/*"
    ]
  },
  "dependencies": {
    "@fullcalendar/core": "^6.1.8",
    "@fullcalendar/daygrid": "^6.1.8",
    "@fullcalendar/interaction": "^6.1.7",
    "@fullcalendar/list": "^6.1.7",
    "@fullcalendar/timegrid": "^6.1.7",
    "@fullcalendar/vue3": "^6.1.8",
    "@iconify/utils": "^2.1.22",
    "@vueuse/core": "^10.1.2",
    "@vueuse/math": "^10.1.2",
    "ace-builds": "^1.32.6",
    "apexcharts-clevision": "^3.28.5",
    "axios": "1.6.8",
    "colorthief": "^2.4.0",
    "dayjs": "^1.11.10",
    "express": "^4.18.2",
    "express-http-proxy": "^2.0.0",
    "lodash": "^4.17.21",
    "mousetrap": "^1.6.5",
    "nprogress": "^0.2.0",
    "qrcode.vue": "^3.4.1",
    "sass": "^1.59.3",
    "tailwindcss": "^3.3.2",
    "unplugin-vue-define-options": "^1.3.5",
    "vue": "^3.3.2",
    "vue-router": "^4.2.0",
    "vue-toast-notification": "^3",
    "vue3-ace-editor": "^2.2.4",
    "vue3-apexcharts": "^1.4.1",
    "vue3-perfect-scrollbar": "^2.0.0",
    "vuedraggable": "^4.1.0",
    "vuetify": "3.6.8",
    "vuetify-use-dialog": "^0.6.11",
    "vuex": "^4.1.0",
    "vuex-persistedstate": "^4.1.0",
    "webfontloader": "^1.6.28"
  },
  "devDependencies": {
    "@antfu/eslint-config-vue": "^0.43.1",
    "@iconify-json/mdi": "^1.1.52",
    "@iconify/tools": "^4.0.4",
    "@iconify/vue": "4.1.1",
    "@intlify/unplugin-vue-i18n": "^4.0.0",
    "@tailwindcss/aspect-ratio": "^0.4.2",
    "@types/lodash": "^4.14.197",
    "@types/node": "^20.1.4",
    "@types/webfontloader": "^1.6.34",
    "@typescript-eslint/eslint-plugin": "^7.5.0",
    "@typescript-eslint/parser": "^7.5.0",
    "@vitejs/plugin-vue": "^5.0.4",
    "@vitejs/plugin-vue-jsx": "^3.0.0",
    "autoprefixer": "^10.4.14",
    "eslint": "^9.0.0",
    "eslint-config-airbnb-base": "^15.0.0",
    "eslint-import-resolver-typescript": "^3.5.1",
    "eslint-plugin-import": "^2.26.0",
    "eslint-plugin-promise": "^6.0.1",
    "eslint-plugin-regex": "^1.10.0",
    "eslint-plugin-sonarjs": "^0.25.1",
    "eslint-plugin-unicorn": "^52.0.0",
    "eslint-plugin-vue": "^9.12.0",
    "postcss": "8",
    "postcss-html": "^1.5.0",
    "stylelint": "16.3.1",
    "stylelint-config-idiomatic-order": "10.0.0",
    "stylelint-config-standard-scss": "13.1.0",
    "stylelint-use-logical-spec": "5.0.1",
    "type-fest": "^4.15.0",
    "typescript": "^5.0.4",
    "unplugin-auto-import": "^0.17.5",
    "unplugin-vue-components": "^0.26.0",
    "vite": "^5.2.8",
    "vite-plugin-pages": "^0.32.1",
    "vite-plugin-pwa": "^0.20.0",
    "vite-plugin-vue-layouts": "^0.11.0",
    "vite-plugin-vuetify": "2.0.3",
    "vue-shepherd": "^3.0.0",
    "vue-tsc": "^2.0.10"
  },
  "packageManager": "yarn@1.22.18",
  "resolutions": {
    "postcss": "8"
  }
}<|MERGE_RESOLUTION|>--- conflicted
+++ resolved
@@ -1,10 +1,6 @@
 {
   "name": "moviepilot",
-<<<<<<< HEAD
-  "version": "1.9.8-2",
-=======
   "version": "2.0.0-alpha",
->>>>>>> db9b2ee6
   "private": true,
   "bin": "dist/service.js",
   "scripts": {
